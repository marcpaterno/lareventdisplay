////////////////////////////////////////////////////////////////////////
/// \file RecoDrawingOptions_service.cc
///
/// \author  brebel@fnal.gov

// Framework includes
#include "art/Framework/Services/Registry/ServiceDefinitionMacros.h"

/// LArSoft includes
#include "lareventdisplay/EventDisplay/RecoDrawingOptions.h"

namespace evd {
<<<<<<< HEAD

  //......................................................................
  RecoDrawingOptions::RecoDrawingOptions(fhicl::ParameterSet const& pset)
    : evdb::Reconfigurable{pset}
  {
    this->reconfigure(pset);
  }

  //......................................................................
  void RecoDrawingOptions::reconfigure(fhicl::ParameterSet const& pset)
  {
    fDrawHits = pset.get<int>("DrawHits");
    fDrawClusters = pset.get<int>("DrawClusters");
    fDrawSlices = pset.get<int>("DrawSlices", 0);
    fDrawSliceSpacePoints = pset.get<int>("DrawSliceSpacePoints", 0);
    fDrawPFParticles = pset.get<int>("DrawPFParticles");
    fDrawEdges = pset.get<int>("DrawEdges");
    fDrawSpacePoints = pset.get<int>("DrawSpacePoints");
    fDrawProngs = pset.get<int>("DrawProngs");
    fDrawTracks = pset.get<int>("DrawTracks");
    fDrawTrackTrajectoryPoints = pset.get<int>("DrawTrackTrajectoryPoints");
    fDrawTrackSegments = pset.get<int>("DrawTrackSegments");
    fDrawTrackSpacePoints = pset.get<int>("DrawTrackSpacePoints");
    fDrawShowers = pset.get<int>("DrawShowers");
    fDrawVertices = pset.get<int>("DrawVertices");
    fDrawOpHits = pset.get<int>("DrawOpHits");
    fDrawOpFlashes = pset.get<int>("DrawOpFlashes");
    fDrawSeeds = pset.get<int>("DrawSeeds");
    fDrawEvents = pset.get<int>("DrawEvents");
    fDraw2DEndPoints = pset.get<int>("Draw2DEndPoints");
    fDraw2DSlopeEndPoints = pset.get<int>("Draw2DSlopeEndPoints");
    fSelectedHitColor = pset.get<int>("SelectedHitColor");
    fUseHitSelector = pset.get<bool>("UseHitSelector");
    fSkeletonOnly = pset.get<bool>("DrawSkeleton3DHitsOnly");
    fBestPCAAxisOnly = pset.get<bool>("DrawBestPCAAxisOnly");
    fDrawTrackVertexAssns = pset.get<bool>("DrawTrackVertexAssns");
    fDraw3DSpacePoints = pset.get<bool>("Draw3DSpacePoints");
    fDraw3DSpacePointHeatMap = pset.get<bool>("Draw3DSpacePointHeatMap");
    fDraw3DEdges = pset.get<bool>("Draw3DEdges");
    fDraw3DPCAAxes = pset.get<bool>("Draw3DPCAAxes");
    fDrawAllWireIDs = pset.get<bool>("DrawAllWireIDs");
    fHitLabels = pset.get<std::vector<art::InputTag>>("HitModuleLabels");
    if (pset.has_key("SliceModuleLabels"))
      fSliceLabels = pset.get<std::vector<art::InputTag>>("SliceModuleLabels");
    fSpacePointLabels = pset.get<std::vector<art::InputTag>>("SpacePointModuleLabels");
    fProngLabels = pset.get<std::vector<art::InputTag>>("ProngModuleLabels");
    fEndPoint2DLabels = pset.get<std::vector<art::InputTag>>("EndPoint2DModuleLabels");
    fClusterLabels = pset.get<std::vector<art::InputTag>>("ClusterModuleLabels");
    fPFParticleLabels = pset.get<std::vector<art::InputTag>>("PFParticleModuleLabels");
    fEdgeLabels = pset.get<std::vector<art::InputTag>>("EdgeModuleLabels");
    fExtremePointLabels = pset.get<std::vector<art::InputTag>>("ExtremeModuleLabels");
    fTrackLabels = pset.get<std::vector<art::InputTag>>("TrackModuleLabels");
    fShowerLabels = pset.get<std::vector<art::InputTag>>("ShowerModuleLabels");
    fVertexLabels = pset.get<std::vector<art::InputTag>>("VertexModuleLabels");
    fOpHitLabels = pset.get<std::vector<art::InputTag>>("OpHitModuleLabels");
    fOpFlashLabels = pset.get<std::vector<art::InputTag>>("OpFlashModuleLabels");
    fSeedLabels = pset.get<std::vector<art::InputTag>>("SeedModuleLabels");
    fTrkVtxTrackLabels = pset.get<std::vector<art::InputTag>>("TrkVtxTrackLabels");
    fTrkVtxCosmicLabels = pset.get<std::vector<art::InputTag>>("TrkVtxCosmicLabels");
    fTrkVtxFilterLabels = pset.get<std::vector<art::InputTag>>("TrkVtxFilterLabels");

    fEventLabels = pset.get<std::vector<art::InputTag>>("EventModuleLabels");
    fWireLabels = pset.get<std::vector<art::InputTag>>("WireModuleLabels");
    fColorProngsByLabel = pset.get<int>("ColorProngsByLabel");
    fColorSpacePointsByChisq = pset.get<int>("ColorSpacePointsByChisq");
    fCaloPSet = pset.get<fhicl::ParameterSet>("CalorimetryAlgorithm");
    //   fSeedPSet = pset.get< fhicl::ParameterSet >("SeedAlgorithm");

    fCosmicTagLabels =
      pset.get<std::vector<art::InputTag>>("CosmicTagLabels", std::vector<art::InputTag>());
    fDrawCosmicTags = pset.get<int>("DrawCosmicTags");
    fFlashMinPE = pset.get<double>("FlashMinPE", 0.0);
    fFlashTMin = pset.get<double>("FlashTMin", -1e9);
    fFlashTMax = pset.get<double>("FlashTMax", 1e9);

    fHitDrawerParams = pset.get<fhicl::ParameterSet>("HitDrawer");
    fWireDrawerParams = pset.get<fhicl::ParameterSet>("WireDrawer");

    fSpacePointDrawerParams = pset.get<fhicl::ParameterSet>("SpacePointDrawer");
    fAllSpacePointDrawerParams = pset.get<fhicl::ParameterSet>("AllSpacePointDrawer");

    f3DDrawerParams = pset.get<fhicl::ParameterSet>("Reco3DDrawers");
  }

=======
>>>>>>> 4e7ebcbc
  DEFINE_ART_SERVICE(RecoDrawingOptions)
} // namespace evd
////////////////////////////////////////////////////////////////////////<|MERGE_RESOLUTION|>--- conflicted
+++ resolved
@@ -10,93 +10,6 @@
 #include "lareventdisplay/EventDisplay/RecoDrawingOptions.h"
 
 namespace evd {
-<<<<<<< HEAD
-
-  //......................................................................
-  RecoDrawingOptions::RecoDrawingOptions(fhicl::ParameterSet const& pset)
-    : evdb::Reconfigurable{pset}
-  {
-    this->reconfigure(pset);
-  }
-
-  //......................................................................
-  void RecoDrawingOptions::reconfigure(fhicl::ParameterSet const& pset)
-  {
-    fDrawHits = pset.get<int>("DrawHits");
-    fDrawClusters = pset.get<int>("DrawClusters");
-    fDrawSlices = pset.get<int>("DrawSlices", 0);
-    fDrawSliceSpacePoints = pset.get<int>("DrawSliceSpacePoints", 0);
-    fDrawPFParticles = pset.get<int>("DrawPFParticles");
-    fDrawEdges = pset.get<int>("DrawEdges");
-    fDrawSpacePoints = pset.get<int>("DrawSpacePoints");
-    fDrawProngs = pset.get<int>("DrawProngs");
-    fDrawTracks = pset.get<int>("DrawTracks");
-    fDrawTrackTrajectoryPoints = pset.get<int>("DrawTrackTrajectoryPoints");
-    fDrawTrackSegments = pset.get<int>("DrawTrackSegments");
-    fDrawTrackSpacePoints = pset.get<int>("DrawTrackSpacePoints");
-    fDrawShowers = pset.get<int>("DrawShowers");
-    fDrawVertices = pset.get<int>("DrawVertices");
-    fDrawOpHits = pset.get<int>("DrawOpHits");
-    fDrawOpFlashes = pset.get<int>("DrawOpFlashes");
-    fDrawSeeds = pset.get<int>("DrawSeeds");
-    fDrawEvents = pset.get<int>("DrawEvents");
-    fDraw2DEndPoints = pset.get<int>("Draw2DEndPoints");
-    fDraw2DSlopeEndPoints = pset.get<int>("Draw2DSlopeEndPoints");
-    fSelectedHitColor = pset.get<int>("SelectedHitColor");
-    fUseHitSelector = pset.get<bool>("UseHitSelector");
-    fSkeletonOnly = pset.get<bool>("DrawSkeleton3DHitsOnly");
-    fBestPCAAxisOnly = pset.get<bool>("DrawBestPCAAxisOnly");
-    fDrawTrackVertexAssns = pset.get<bool>("DrawTrackVertexAssns");
-    fDraw3DSpacePoints = pset.get<bool>("Draw3DSpacePoints");
-    fDraw3DSpacePointHeatMap = pset.get<bool>("Draw3DSpacePointHeatMap");
-    fDraw3DEdges = pset.get<bool>("Draw3DEdges");
-    fDraw3DPCAAxes = pset.get<bool>("Draw3DPCAAxes");
-    fDrawAllWireIDs = pset.get<bool>("DrawAllWireIDs");
-    fHitLabels = pset.get<std::vector<art::InputTag>>("HitModuleLabels");
-    if (pset.has_key("SliceModuleLabels"))
-      fSliceLabels = pset.get<std::vector<art::InputTag>>("SliceModuleLabels");
-    fSpacePointLabels = pset.get<std::vector<art::InputTag>>("SpacePointModuleLabels");
-    fProngLabels = pset.get<std::vector<art::InputTag>>("ProngModuleLabels");
-    fEndPoint2DLabels = pset.get<std::vector<art::InputTag>>("EndPoint2DModuleLabels");
-    fClusterLabels = pset.get<std::vector<art::InputTag>>("ClusterModuleLabels");
-    fPFParticleLabels = pset.get<std::vector<art::InputTag>>("PFParticleModuleLabels");
-    fEdgeLabels = pset.get<std::vector<art::InputTag>>("EdgeModuleLabels");
-    fExtremePointLabels = pset.get<std::vector<art::InputTag>>("ExtremeModuleLabels");
-    fTrackLabels = pset.get<std::vector<art::InputTag>>("TrackModuleLabels");
-    fShowerLabels = pset.get<std::vector<art::InputTag>>("ShowerModuleLabels");
-    fVertexLabels = pset.get<std::vector<art::InputTag>>("VertexModuleLabels");
-    fOpHitLabels = pset.get<std::vector<art::InputTag>>("OpHitModuleLabels");
-    fOpFlashLabels = pset.get<std::vector<art::InputTag>>("OpFlashModuleLabels");
-    fSeedLabels = pset.get<std::vector<art::InputTag>>("SeedModuleLabels");
-    fTrkVtxTrackLabels = pset.get<std::vector<art::InputTag>>("TrkVtxTrackLabels");
-    fTrkVtxCosmicLabels = pset.get<std::vector<art::InputTag>>("TrkVtxCosmicLabels");
-    fTrkVtxFilterLabels = pset.get<std::vector<art::InputTag>>("TrkVtxFilterLabels");
-
-    fEventLabels = pset.get<std::vector<art::InputTag>>("EventModuleLabels");
-    fWireLabels = pset.get<std::vector<art::InputTag>>("WireModuleLabels");
-    fColorProngsByLabel = pset.get<int>("ColorProngsByLabel");
-    fColorSpacePointsByChisq = pset.get<int>("ColorSpacePointsByChisq");
-    fCaloPSet = pset.get<fhicl::ParameterSet>("CalorimetryAlgorithm");
-    //   fSeedPSet = pset.get< fhicl::ParameterSet >("SeedAlgorithm");
-
-    fCosmicTagLabels =
-      pset.get<std::vector<art::InputTag>>("CosmicTagLabels", std::vector<art::InputTag>());
-    fDrawCosmicTags = pset.get<int>("DrawCosmicTags");
-    fFlashMinPE = pset.get<double>("FlashMinPE", 0.0);
-    fFlashTMin = pset.get<double>("FlashTMin", -1e9);
-    fFlashTMax = pset.get<double>("FlashTMax", 1e9);
-
-    fHitDrawerParams = pset.get<fhicl::ParameterSet>("HitDrawer");
-    fWireDrawerParams = pset.get<fhicl::ParameterSet>("WireDrawer");
-
-    fSpacePointDrawerParams = pset.get<fhicl::ParameterSet>("SpacePointDrawer");
-    fAllSpacePointDrawerParams = pset.get<fhicl::ParameterSet>("AllSpacePointDrawer");
-
-    f3DDrawerParams = pset.get<fhicl::ParameterSet>("Reco3DDrawers");
-  }
-
-=======
->>>>>>> 4e7ebcbc
   DEFINE_ART_SERVICE(RecoDrawingOptions)
 } // namespace evd
 ////////////////////////////////////////////////////////////////////////