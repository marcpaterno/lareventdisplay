////////////////////////////////////////////////////////////////////////
///
/// \file    TWireProjPad.cxx
/// \brief   Drawing pad for X-Z or Y-Z projections of events
/// \author  messier@indiana.edu
///
////////////////////////////////////////////////////////////////////////

#include <algorithm>

#include "TCanvas.h"
#include "TClass.h"
#include "TFrame.h"
#include "TH1F.h"
#include "TList.h"
#include "TPad.h"
#include "TString.h"
#include "TVirtualPad.h"

#include "larcore/Geometry/Geometry.h"
#include "lardata/DetectorInfoServices/DetectorPropertiesService.h"
#include "lardata/Utilities/PxUtils.h"
#include "lareventdisplay/EventDisplay/EvdLayoutOptions.h"
#include "lareventdisplay/EventDisplay/HitSelector.h"
#include "lareventdisplay/EventDisplay/RawDataDrawer.h"
#include "lareventdisplay/EventDisplay/RawDrawingOptions.h"
#include "lareventdisplay/EventDisplay/RecoBaseDrawer.h"
#include "lareventdisplay/EventDisplay/RecoDrawingOptions.h"
#include "lareventdisplay/EventDisplay/SimulationDrawer.h"
#include "lareventdisplay/EventDisplay/Style.h"
#include "lareventdisplay/EventDisplay/TWireProjPad.h"
#include "nuevdb/EventDisplayBase/EventHolder.h"
#include "nuevdb/EventDisplayBase/View2D.h"

#include "art/Framework/Principal/fwd.h"
#include "art/Framework/Services/Registry/ServiceHandle.h"
#include "messagefacility/MessageLogger/MessageLogger.h"

namespace {

  template <typename Stream>
  void
  DumpPad(Stream&& log, TVirtualPad* pPad)
  {
    if (!pPad) {
      log << "pad not available";
      return;
    }

    log << pPad->IsA()->GetName() << "[" << ((void*)pPad) << "](\"" << pPad->GetName() << "\")";
    TFrame const* pFrame = pPad->GetFrame();
    if (pFrame) {
      double const low_wire = pFrame->GetX1(), high_wire = pFrame->GetX2();
      double const low_tdc = pFrame->GetY1(), high_tdc = pFrame->GetY2();
      double const wire_pixels = pPad->XtoAbsPixel(high_wire) - pPad->XtoAbsPixel(low_wire);
      double const tdc_pixels = -(pPad->YtoAbsPixel(high_tdc) - pPad->YtoAbsPixel(low_tdc));
      log << " has frame spanning wires " << low_wire << "-" << high_wire << " and TDC " << low_tdc
          << "-" << high_tdc << " in a window " << wire_pixels << "x" << tdc_pixels << " pixel big";
    }
    else {
      log << " has no frame";
    }

  } // DumpPad()

<<<<<<< HEAD
=======
  [[gnu::unused]] void
  DumpPadsInCanvas(TVirtualPad* pPad, std::string caller, std::string msg = "")
  {
    mf::LogDebug log(caller);
    if (!msg.empty()) log << msg << ": ";
    if (!pPad) {
      log << "pad not available";
      return;
    }

    DumpPad(log, pPad);

    TCanvas const* pCanvas = pPad->GetCanvas();
    log << "\nCanvas is: (TCanvas*) (" << ((void*)pPad->GetCanvas()) << ") with "
        << pCanvas->GetListOfPrimitives()->GetSize() << " primitives and the following pads:";
    TIterator* pIter = pCanvas->GetListOfPrimitives()->MakeIterator();
    TObject const* pObject;
    while ((pObject = pIter->Next())) {
      if (!pObject->InheritsFrom(TVirtualPad::Class())) continue;
      log << "\n  " << ((pObject == pPad) ? '*' : '-') << "  ";
      DumpPad(log, (TVirtualPad*)pObject);
    }
    log << "\n";
    delete pIter;
  } // DumpPadsInCanvas()

>>>>>>> a4430887
} // local namespace

namespace evd {

  ///
  /// Create a pad showing a single X-Z or Y-Z projection of the detector
  /// \param nm : Name of the pad
  /// \param ti : Title of the pad
  /// \param x1 : Location of left  edge of pad (0-1)
  /// \param x2 : Location of right edge of pad (0-1)
  /// \param y1 : Location of bottom edge of pad (0-1)
  /// \param y2 : Location of top    edge of pad (0-1)
  /// \param plane : plane number of view
  ///
  TWireProjPad::TWireProjPad(const char* nm,
                             const char* ti,
                             double x1,
                             double x2,
                             double y1,
                             double y2,
                             unsigned int plane)
    : DrawingPad(nm, ti, x1, x2, y1, y2), fPlane(plane)
  {
    fCurrentZoom.resize(4);

    art::ServiceHandle<geo::Geometry const> geo;

    this->Pad()->cd();

    this->Pad()->SetLeftMargin(0.070);
    this->Pad()->SetRightMargin(0.010);

    // how many planes in the detector and
    // which plane is this one?

    unsigned int planes = geo->Nplanes();
    this->Pad()->SetTopMargin(0.005);
    this->Pad()->SetBottomMargin(0.110);

    // there has to be a better way of doing this that does
    // not have a case for each number of planes in a detector
    if (planes == 2 && fPlane > 0) {
      this->Pad()->SetTopMargin(0.110);
      this->Pad()->SetBottomMargin(0.005);
    }
    else if (planes > 2) {
      if (fPlane == 1) {
        this->Pad()->SetTopMargin(0.055);
        this->Pad()->SetBottomMargin(0.055);
      }
      else if (fPlane == 2) {
        this->Pad()->SetTopMargin(0.110);
        this->Pad()->SetBottomMargin(0.005);
      }
    }

    TString planeNo = "fTWirePlane";
    planeNo += fPlane;

    // picking the information from the current TPC
    art::ServiceHandle<evd::RawDrawingOptions const> rawopt;
    auto const signalType = geo->SignalType({rawopt->CurrentTPC(), fPlane});
    TString xtitle = ";Induction Wire;t (tdc)";
    if (signalType == geo::kCollection) xtitle = ";Collection Wire;t (tdc)";

    unsigned int const nWires = geo->Nwires(fPlane);
    unsigned int const nTicks = RawDataDraw()->TotalClockTicks();

    fXLo = -0.005 * (nWires - 1);
    fXHi = 1.005 * (nWires - 1);
    fYLo = 0.990 * (unsigned int)(this->RawDataDraw()->StartTick());
    fYHi = 1.005 * std::min((unsigned int)(this->RawDataDraw()->StartTick() + nTicks), nTicks);

    fOri = rawopt->fAxisOrientation;
    if (fOri > 0) {
      fYLo = -0.005 * (nWires - 1);
      fYHi = 1.005 * (nWires - 1);
      fYLo = 0.990 * (unsigned int)(this->RawDataDraw()->StartTick());
      fYHi = 1.005 * std::min((unsigned int)(this->RawDataDraw()->StartTick() + nTicks), nTicks);
      fXLo = -0.005 * nTicks;
      fXHi = 1.010 * nTicks;
      xtitle = ";t (tdc);InductionWire";
      if (signalType == geo::kCollection) xtitle = ";t (tdc);Collection Wire";
    }

    // make the range of the histogram be the biggest extent
    // in both directions and then use SetRangeUser() to shrink it down
    // that will allow us to change the axes on the fly
    double min = std::min(fXLo, fYLo);
    double max = std::max(fXHi, fYHi);

    fHisto = new TH1F(*(fPad->DrawFrame(min, min, max, max)));

    fHisto->SetTitleOffset(0.5, "Y");
    fHisto->SetTitleOffset(0.75, "X");
    SetZoomRange(fXLo, fXHi, fYLo, fYHi);
    fHisto->GetYaxis()->SetLabelSize(0.05);
    fHisto->GetYaxis()->CenterTitle();
    fHisto->GetXaxis()->SetLabelSize(0.05);
    fHisto->GetXaxis()->CenterTitle();
    fHisto->Draw("AB");

    fView = new evdb::View2D();
  }

  //......................................................................
  TWireProjPad::~TWireProjPad()
  {
    if (fHisto) {
      delete fHisto;
      fHisto = 0;
    }
    if (fView) {
      delete fView;
      fView = 0;
    }
  }

  //......................................................................
  void
  TWireProjPad::Draw(const char* opt)
  {
    // DumpPadsInCanvas(fPad, "TWireProjPad", "Draw()");
    MF_LOG_DEBUG("TWireProjPad") << "Started to draw plane " << fPlane;

    ///\todo: Why is kSelectedColor hard coded?
    int kSelectedColor = 4;
    fView->Clear();

    // grab the singleton holding the art::Event
<<<<<<< HEAD
    art::Event const* evtPtr = evdb::EventHolder::Instance()->GetEvent();
    if (evtPtr) {
      auto const& evt = *evtPtr;
      auto const clockData =
        art::ServiceHandle<detinfo::DetectorClocksService const>()->DataFor(evt);
      auto const detProp =
        art::ServiceHandle<detinfo::DetectorPropertiesService const>()->DataFor(evt, clockData);
=======
    const art::Event* evt = evdb::EventHolder::Instance()->GetEvent();
    if (evt) {
>>>>>>> a4430887
      art::ServiceHandle<evd::RecoDrawingOptions const> recoOpt;

      this->SimulationDraw()->MCTruthVectors2D(evt, fView, fPlane);

      // the 2D pads have too much detail to be rendered on screen;
      // to act smarter, RawDataDrawer needs to know the range being plotted
      this->RawDataDraw()->ExtractRange(fPad, &GetCurrentZoom());
<<<<<<< HEAD
      this->RawDataDraw()->RawDigit2D(
        evt, detProp, fView, fPlane, GetDrawOptions().bZoom2DdrawToRoI);

      this->RecoBaseDraw()->Wire2D(evt, fView, fPlane);
      this->RecoBaseDraw()->Hit2D(evt, detProp, fView, fPlane);
=======
      this->RawDataDraw()->RawDigit2D(*evt, fView, fPlane, GetDrawOptions().bZoom2DdrawToRoI);

      this->RecoBaseDraw()->Wire2D(*evt, fView, fPlane);
      this->RecoBaseDraw()->Hit2D(*evt, fView, fPlane);
>>>>>>> a4430887

      if (recoOpt->fUseHitSelector)
        this->RecoBaseDraw()->Hit2D(
          this->HitSelectorGet()->GetSelectedHits(fPlane), kSelectedColor, fView, true);

<<<<<<< HEAD
      this->RecoBaseDraw()->Slice2D(evt, detProp, fView, fPlane);
      this->RecoBaseDraw()->Cluster2D(evt, clockData, detProp, fView, fPlane);
      this->RecoBaseDraw()->EndPoint2D(evt, fView, fPlane);
      this->RecoBaseDraw()->Prong2D(evt, clockData, detProp, fView, fPlane);
      this->RecoBaseDraw()->Vertex2D(evt, detProp, fView, fPlane);
      this->RecoBaseDraw()->Seed2D(evt, detProp, fView, fPlane);
      this->RecoBaseDraw()->OpFlash2D(evt, clockData, detProp, fView, fPlane);
      this->RecoBaseDraw()->Event2D(evt, fView, fPlane);
      this->RecoBaseDraw()->DrawTrackVertexAssns2D(evt, clockData, detProp, fView, fPlane);

=======
      this->RecoBaseDraw()->Slice2D(*evt, fView, fPlane);
      this->RecoBaseDraw()->Cluster2D(*evt, fView, fPlane);
      this->RecoBaseDraw()->EndPoint2D(*evt, fView, fPlane);
      this->RecoBaseDraw()->Prong2D(*evt, fView, fPlane);
      this->RecoBaseDraw()->Vertex2D(*evt, fView, fPlane);
      this->RecoBaseDraw()->Seed2D(*evt, fView, fPlane);
      this->RecoBaseDraw()->OpFlash2D(*evt, fView, fPlane);
      this->RecoBaseDraw()->Event2D(*evt, fView, fPlane);
      this->RecoBaseDraw()->DrawTrackVertexAssns2D(*evt, fView, fPlane);

      //  DumpPadsInCanvas(fPad, "TWireProjPad", "Before UpdatePad()");
>>>>>>> a4430887
      UpdatePad();
    } // if (evt)

    ClearandUpdatePad();

    // check if we need to swap the axis ranges
    art::ServiceHandle<evd::RawDrawingOptions const> rawopt;
    if (fOri != rawopt->fAxisOrientation) {
      fOri = rawopt->fAxisOrientation;
      double max = fXHi;
      double min = fXLo;
      fXHi = fYHi;
      fXLo = fYLo;
      fYHi = max;
      fYLo = min;

      SetZoomRange(fXLo, fXHi, fYLo, fYHi);

      TString xtitle = fHisto->GetXaxis()->GetTitle();
      fHisto->GetXaxis()->SetTitle(fHisto->GetYaxis()->GetTitle());
      fHisto->GetYaxis()->SetTitle(xtitle);
    }

    if (fPlane > 0)
      fHisto->Draw("X+");
    else
      fHisto->Draw("");

    // Check if we should zoom the displays;
    // if there is no event, we have no clue about the region of interest
    // and therefore we don't touch anything
<<<<<<< HEAD
    if (opt == 0 && evtPtr) { this->ShowFull(); }
=======
    if (opt == 0 && evt) {
      //       if (drawopt->fAutoZoom) this->AutoZoom();
      //       else                    this->ShowFull();
      this->ShowFull();
    }
>>>>>>> a4430887

    MF_LOG_DEBUG("TWireProjPad") << "Started rendering plane " << fPlane;

    fView->Draw();

    MF_LOG_DEBUG("TWireProjPad") << "Drawing of plane " << fPlane << " completed";
  }

  //......................................................................
  void
  TWireProjPad::ClearHitList()
  {
    art::ServiceHandle<evd::RecoDrawingOptions const> recoOpt;
    if (recoOpt->fUseHitSelector) {
      this->HitSelectorGet()->ClearHitList(fPlane);
      this->Draw();
    }
  }

  //......................................................................
  // the override parameter is needed to unzoom to full range when the fAutoZoomInterest is on.

  void
  TWireProjPad::ShowFull(int override)
  {
    // x values are wire numbers, y values are ticks of the clock
    int xmin = fXLo;
    int xmax = fXHi;
    int ymax = fYHi;
    int ymin = fYLo;

    art::ServiceHandle<evd::EvdLayoutOptions const> evdlayoutopt;
    art::ServiceHandle<evd::RawDrawingOptions const> rawopt;

    if (GetDrawOptions().bZoom2DdrawToRoI && !override) {
      int test = 0;
      if (rawopt->fDrawRawDataOrCalibWires == 0)
        test = RawDataDraw()->GetRegionOfInterest((int)fPlane, xmin, xmax, ymin, ymax);
      else
        test = RecoBaseDraw()->GetRegionOfInterest((int)fPlane, xmin, xmax, ymin, ymax);

      if (test != 0) return;
    }

    SetZoomRange(xmin, xmax, ymin, ymax);
  }

  //......................................................................
  void
  TWireProjPad::GetWireRange(int* i1, int* i2) const
  {
    if (fOri < 1) {
      *i1 = fHisto->GetXaxis()->GetFirst();
      *i2 = fHisto->GetXaxis()->GetLast();
    }
    else {
      *i1 = fHisto->GetYaxis()->GetFirst();
      *i2 = fHisto->GetYaxis()->GetLast();
    }
  }

  //......................................................................
  // Set the X axis range only
  //
  void
  TWireProjPad::SetWireRange(int i1, int i2)
  {
    if (fOri < 1) { fHisto->GetXaxis()->SetRange(i1, i2); }
    else {
      fHisto->GetYaxis()->SetRange(i1, i2);
    }
    fCurrentZoom[0] = i1;
    fCurrentZoom[1] = i2;
  }

  //......................................................................
  // Set the visible range of the wire / time view
  //
  void
  TWireProjPad::SetZoomRange(int i1, int i2, int y1, int y2)
  {
    MF_LOG_DEBUG("TWireProjPad") << "SetZoomRange(" << i1 << ", " << i2 << ", " << y1 << ", " << y2
                                 << ") on plane #" << fPlane;

    fHisto->GetXaxis()->SetRangeUser(i1, i2);
    fHisto->GetYaxis()->SetRangeUser(y1, y2);
    fCurrentZoom[0] = i1;
    fCurrentZoom[1] = i2;
    fCurrentZoom[2] = y1;
    fCurrentZoom[3] = y2;
  }

  //......................................................................
  // Set the visible range of the wire / time view from the view
  //
  void
  TWireProjPad::SetZoomFromView()
  {
    TAxis const& xaxis = *(fHisto->GetXaxis());
    fCurrentZoom[0] = xaxis.GetBinLowEdge(xaxis.GetFirst());
    fCurrentZoom[1] = xaxis.GetBinUpEdge(xaxis.GetLast());
    fCurrentZoom[2] = fHisto->GetMinimum();
    fCurrentZoom[3] = fHisto->GetMaximum();
    MF_LOG_DEBUG("TWireProjPad") << "Zoom set to wires (" << fCurrentZoom[0] << "; "
                                 << fCurrentZoom[1] << " ), tick (" << fCurrentZoom[2] << "; "
                                 << fCurrentZoom[3] << ") for plane #" << fPlane;
  } // TWireProjPad::SetZoomFromView()
  //......................................................................
  void
  TWireProjPad::SaveHitList(double i1,
                            double i2,
                            double y1,
                            double y2,
                            double distance,
                            const char* zoom_opt,
                            bool good_plane)
  {
<<<<<<< HEAD
    const art::Event* evtPtr = evdb::EventHolder::Instance()->GetEvent();
    if (evtPtr) {
      auto const& evt = *evtPtr;
      art::ServiceHandle<evd::RecoDrawingOptions const> recoopt;
      if (recoopt->fUseHitSelector) {
        this->HitSelectorGet()->SaveHits(evt, fPlane, i1, i2, y1, y2, distance, good_plane);
=======
    const art::Event* evt = evdb::EventHolder::Instance()->GetEvent();
    if (evt) {
      art::ServiceHandle<evd::RecoDrawingOptions const> recoopt;
      if (recoopt->fUseHitSelector) {
        this->HitSelectorGet()->SaveHits(*evt, fView, fPlane, i1, i2, y1, y2, distance, good_plane);
>>>>>>> a4430887
        this->Draw(zoom_opt);
      }
    }
  }

  /////////////////////////////////////////////////
  // Pass the seed list onwards to InfoTransfer
  //
  double
  TWireProjPad::SaveSeedList(std::vector<util::PxLine> seedlines, double distance)
  {
    double KineticEnergy = util::kBogusD;
    const art::Event* evt = evdb::EventHolder::Instance()->GetEvent();
    if (evt) {
      art::ServiceHandle<evd::RecoDrawingOptions const> recoopt;
      if (recoopt->fUseHitSelector)
<<<<<<< HEAD
        KineticEnergy = this->HitSelectorGet()->SaveSeedLines(*evt, seedlines, distance);
=======
        KineticEnergy = this->HitSelectorGet()->SaveSeedLines(*evt, fView, seedlines, distance);
>>>>>>> a4430887
    }
    return KineticEnergy;
  }

  //......................................................................
  void
  TWireProjPad::SelectOneHit(double x, double y, const char* zoom_opt)
  {

    const art::Event* evt = evdb::EventHolder::Instance()->GetEvent();
    if (evt) {
      art::ServiceHandle<evd::RecoDrawingOptions const> recoopt;
      if (recoopt->fUseHitSelector) {
<<<<<<< HEAD
        this->HitSelectorGet()->ChangeHit(*evt, fPlane, x, y);
=======
        this->HitSelectorGet()->ChangeHit(*evt, fView, fPlane, x, y);
>>>>>>> a4430887
        this->Draw(zoom_opt);
      }
    }
  }

  //......................................................................
  void
  TWireProjPad::ClearandUpdatePad()
  {
    fPad->Clear();
    this->UpdatePad();

    return;
  }

  //......................................................................
  void
  TWireProjPad::UpdatePad()
  {
    fPad->cd();
    fPad->Modified();
    fPad->Update();
    fPad->GetFrame()->SetBit(TPad::kCannotMove, true);
    fPad->SetBit(TPad::kCannotMove, true);

    return;
  }

  //......................................................................
  void
  TWireProjPad::DrawLinesinView(std::vector<util::PxLine> lines,
                                bool deleting,
                                const char* zoom_opt)
  {
    fPad->cd();
    if (deleting) {
      fPad->Clear();
      this->Draw(zoom_opt);
    }
    else {
      fView->Clear();
      fView->Draw();
    }

    mf::LogVerbatim("TWireProjPad") << "Drawing " << lines.size() << " lines";

    for (size_t is = 0; is < lines.size(); ++is) {
      if (fPlane != lines[is].plane) continue;

      TLine& l = fView->AddLine(lines[is].w0, lines[is].t0, lines[is].w1, lines[is].t1);

      fView->Draw();
      evd::Style::FromPDG(l, 11);
    }

    fView->Draw();
    UpdatePad();
    fView->Draw();

    return;
  }

} // namespace
////////////////////////////////////////////////////////////////////////<|MERGE_RESOLUTION|>--- conflicted
+++ resolved
@@ -63,9 +63,7 @@
 
   } // DumpPad()
 
-<<<<<<< HEAD
-=======
-  [[gnu::unused]] void
+  [[maybe_unused]] void
   DumpPadsInCanvas(TVirtualPad* pPad, std::string caller, std::string msg = "")
   {
     mf::LogDebug log(caller);
@@ -91,7 +89,6 @@
     delete pIter;
   } // DumpPadsInCanvas()
 
->>>>>>> a4430887
 } // local namespace
 
 namespace evd {
@@ -222,7 +219,6 @@
     fView->Clear();
 
     // grab the singleton holding the art::Event
-<<<<<<< HEAD
     art::Event const* evtPtr = evdb::EventHolder::Instance()->GetEvent();
     if (evtPtr) {
       auto const& evt = *evtPtr;
@@ -230,10 +226,6 @@
         art::ServiceHandle<detinfo::DetectorClocksService const>()->DataFor(evt);
       auto const detProp =
         art::ServiceHandle<detinfo::DetectorPropertiesService const>()->DataFor(evt, clockData);
-=======
-    const art::Event* evt = evdb::EventHolder::Instance()->GetEvent();
-    if (evt) {
->>>>>>> a4430887
       art::ServiceHandle<evd::RecoDrawingOptions const> recoOpt;
 
       this->SimulationDraw()->MCTruthVectors2D(evt, fView, fPlane);
@@ -241,24 +233,16 @@
       // the 2D pads have too much detail to be rendered on screen;
       // to act smarter, RawDataDrawer needs to know the range being plotted
       this->RawDataDraw()->ExtractRange(fPad, &GetCurrentZoom());
-<<<<<<< HEAD
       this->RawDataDraw()->RawDigit2D(
         evt, detProp, fView, fPlane, GetDrawOptions().bZoom2DdrawToRoI);
 
       this->RecoBaseDraw()->Wire2D(evt, fView, fPlane);
       this->RecoBaseDraw()->Hit2D(evt, detProp, fView, fPlane);
-=======
-      this->RawDataDraw()->RawDigit2D(*evt, fView, fPlane, GetDrawOptions().bZoom2DdrawToRoI);
-
-      this->RecoBaseDraw()->Wire2D(*evt, fView, fPlane);
-      this->RecoBaseDraw()->Hit2D(*evt, fView, fPlane);
->>>>>>> a4430887
 
       if (recoOpt->fUseHitSelector)
         this->RecoBaseDraw()->Hit2D(
           this->HitSelectorGet()->GetSelectedHits(fPlane), kSelectedColor, fView, true);
 
-<<<<<<< HEAD
       this->RecoBaseDraw()->Slice2D(evt, detProp, fView, fPlane);
       this->RecoBaseDraw()->Cluster2D(evt, clockData, detProp, fView, fPlane);
       this->RecoBaseDraw()->EndPoint2D(evt, fView, fPlane);
@@ -269,19 +253,6 @@
       this->RecoBaseDraw()->Event2D(evt, fView, fPlane);
       this->RecoBaseDraw()->DrawTrackVertexAssns2D(evt, clockData, detProp, fView, fPlane);
 
-=======
-      this->RecoBaseDraw()->Slice2D(*evt, fView, fPlane);
-      this->RecoBaseDraw()->Cluster2D(*evt, fView, fPlane);
-      this->RecoBaseDraw()->EndPoint2D(*evt, fView, fPlane);
-      this->RecoBaseDraw()->Prong2D(*evt, fView, fPlane);
-      this->RecoBaseDraw()->Vertex2D(*evt, fView, fPlane);
-      this->RecoBaseDraw()->Seed2D(*evt, fView, fPlane);
-      this->RecoBaseDraw()->OpFlash2D(*evt, fView, fPlane);
-      this->RecoBaseDraw()->Event2D(*evt, fView, fPlane);
-      this->RecoBaseDraw()->DrawTrackVertexAssns2D(*evt, fView, fPlane);
-
-      //  DumpPadsInCanvas(fPad, "TWireProjPad", "Before UpdatePad()");
->>>>>>> a4430887
       UpdatePad();
     } // if (evt)
 
@@ -313,15 +284,7 @@
     // Check if we should zoom the displays;
     // if there is no event, we have no clue about the region of interest
     // and therefore we don't touch anything
-<<<<<<< HEAD
     if (opt == 0 && evtPtr) { this->ShowFull(); }
-=======
-    if (opt == 0 && evt) {
-      //       if (drawopt->fAutoZoom) this->AutoZoom();
-      //       else                    this->ShowFull();
-      this->ShowFull();
-    }
->>>>>>> a4430887
 
     MF_LOG_DEBUG("TWireProjPad") << "Started rendering plane " << fPlane;
 
@@ -439,20 +402,12 @@
                             const char* zoom_opt,
                             bool good_plane)
   {
-<<<<<<< HEAD
     const art::Event* evtPtr = evdb::EventHolder::Instance()->GetEvent();
     if (evtPtr) {
       auto const& evt = *evtPtr;
       art::ServiceHandle<evd::RecoDrawingOptions const> recoopt;
       if (recoopt->fUseHitSelector) {
         this->HitSelectorGet()->SaveHits(evt, fPlane, i1, i2, y1, y2, distance, good_plane);
-=======
-    const art::Event* evt = evdb::EventHolder::Instance()->GetEvent();
-    if (evt) {
-      art::ServiceHandle<evd::RecoDrawingOptions const> recoopt;
-      if (recoopt->fUseHitSelector) {
-        this->HitSelectorGet()->SaveHits(*evt, fView, fPlane, i1, i2, y1, y2, distance, good_plane);
->>>>>>> a4430887
         this->Draw(zoom_opt);
       }
     }
@@ -469,11 +424,7 @@
     if (evt) {
       art::ServiceHandle<evd::RecoDrawingOptions const> recoopt;
       if (recoopt->fUseHitSelector)
-<<<<<<< HEAD
         KineticEnergy = this->HitSelectorGet()->SaveSeedLines(*evt, seedlines, distance);
-=======
-        KineticEnergy = this->HitSelectorGet()->SaveSeedLines(*evt, fView, seedlines, distance);
->>>>>>> a4430887
     }
     return KineticEnergy;
   }
@@ -487,11 +438,7 @@
     if (evt) {
       art::ServiceHandle<evd::RecoDrawingOptions const> recoopt;
       if (recoopt->fUseHitSelector) {
-<<<<<<< HEAD
         this->HitSelectorGet()->ChangeHit(*evt, fPlane, x, y);
-=======
-        this->HitSelectorGet()->ChangeHit(*evt, fView, fPlane, x, y);
->>>>>>> a4430887
         this->Draw(zoom_opt);
       }
     }
