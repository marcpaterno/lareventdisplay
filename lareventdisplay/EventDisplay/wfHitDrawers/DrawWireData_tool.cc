--- conflicted
+++ resolved
@@ -65,7 +65,6 @@
     //grab the singleton with the event
     const art::Event* event = evdb::EventHolder::Instance()->GetEvent();
     if (!event) return;
-<<<<<<< HEAD
 
     for (size_t imod = 0; imod < recoOpt->fWireLabels.size(); ++imod) {
       // Step one is to recover the hits for this label that match the input channel
@@ -89,31 +88,6 @@
         for (size_t idx = 0; idx < signal.size(); idx++) {
           float bin = float(idx) + 0.5;
 
-=======
-
-    for (size_t imod = 0; imod < recoOpt->fWireLabels.size(); ++imod) {
-      // Step one is to recover the hits for this label that match the input channel
-      art::InputTag const which = recoOpt->fWireLabels[imod];
-
-      art::Handle<std::vector<recob::Wire>> wireVecHandle;
-      event->getByLabel(which, wireVecHandle);
-
-      for (size_t wireIdx = 0; wireIdx < wireVecHandle->size(); wireIdx++) {
-        art::Ptr<recob::Wire> wire(wireVecHandle, wireIdx);
-
-        if (wire->Channel() != channel) continue;
-
-        // Recover a full wire version of the deconvolved wire data
-        // (the ROIs don't tend to display well)
-        std::vector<float> signal = wire->Signal();
-
-        TPolyLine& wireWaveform =
-          view2D.AddPolyLine(signal.size(), fColorMap[imod % fColorMap.size()], 2, 1);
-
-        for (size_t idx = 0; idx < signal.size(); idx++) {
-          float bin = float(idx) + 0.5;
-
->>>>>>> 4e7ebcbc
           if (bin >= lowBin && bin <= hiBin) wireWaveform.SetPoint(idx, bin, signal[idx]);
         }
 
