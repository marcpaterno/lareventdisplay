////////////////////////////////////////////////////////////////////////
/// \file   OpHit3DDrawer_tool.cc
/// \author T. Usher
////////////////////////////////////////////////////////////////////////

#include "larcore/Geometry/Geometry.h"
#include "lardataobj/RecoBase/OpHit.h"
#include "lareventdisplay/EventDisplay/3DDrawers/I3DDrawer.h"
#include "lareventdisplay/EventDisplay/ColorDrawingOptions.h"
#include "lareventdisplay/EventDisplay/RecoDrawingOptions.h"

#include "nuevdb/EventDisplayBase/View3D.h"

#include "art/Framework/Principal/Event.h"
#include "art/Framework/Services/Registry/ServiceHandle.h"
#include "art/Utilities/ToolMacros.h"

#include "TPolyLine3D.h"

// Eigen
#include <Eigen/Core>

namespace evdb_tool {

  class OpHit3DDrawer : public I3DDrawer {
  public:
    explicit OpHit3DDrawer(const fhicl::ParameterSet&);

    ~OpHit3DDrawer();

    void Draw(const art::Event&, evdb::View3D*) const override;

  private:
    void DrawRectangularBox(evdb::View3D*,
                            const Eigen::Vector3f&,
                            const Eigen::Vector3f&,
                            int,
                            int,
                            int) const;
  };

  //----------------------------------------------------------------------
  // Constructor.
  OpHit3DDrawer::OpHit3DDrawer(const fhicl::ParameterSet& pset) { return; }
<<<<<<< HEAD

  OpHit3DDrawer::~OpHit3DDrawer() {}

=======

  OpHit3DDrawer::~OpHit3DDrawer() {}

>>>>>>> 4e7ebcbc
  void OpHit3DDrawer::Draw(const art::Event& event, evdb::View3D* view) const
  {
    art::ServiceHandle<evd::RecoDrawingOptions> recoOpt;

    if (recoOpt->fDrawOpHits == 0) return;

    // Service recovery
    art::ServiceHandle<geo::Geometry> geo;
    art::ServiceHandle<evd::ColorDrawingOptions> cst;

    art::Handle<std::vector<recob::OpHit>> opHitHandle;

    // This seems like a time waster but we want to get the full color scale for all OpHits... so loops away...
    std::vector<float> opHitPEVec;

    // This is almost identically the same for loop we will re-excute below... sigh...
    // But the idea is to get a min/max range for the drawing colors...
    for (size_t idx = 0; idx < recoOpt->fOpHitLabels.size(); idx++) {
      art::InputTag opHitProducer = recoOpt->fOpHitLabels[idx];

      event.getByLabel(opHitProducer, opHitHandle);

      if (!opHitHandle.isValid()) continue;
      if (opHitHandle->size() == 0) continue;

      // Start the loop over flashes
      for (const auto& opHit : *opHitHandle) {
        // Make some selections...
        if (opHit.PE() < recoOpt->fFlashMinPE) continue;
        if (opHit.PeakTime() < recoOpt->fFlashTMin) continue;
        if (opHit.PeakTime() > recoOpt->fFlashTMax) continue;

        opHitPEVec.push_back(opHit.PE());
      }
    }

    // Do we have any flashes and hits?
    if (!opHitPEVec.empty()) {
      // Sorting is good for mind and body...
      std::sort(opHitPEVec.begin(), opHitPEVec.end());

      float minTotalPE = opHitPEVec.front();
      float maxTotalPE = opHitPEVec[0.9 * opHitPEVec.size()];

      // Now we can set the scaling factor for PE
      float opHitPEScale((cst->fRecoQHigh[geo::kCollection] - cst->fRecoQLow[geo::kCollection]) /
                         (maxTotalPE - minTotalPE));

      // We are meant to draw the flashes/hits, so loop over the list of input flashes
      for (size_t idx = 0; idx < recoOpt->fOpHitLabels.size(); idx++) {
        art::InputTag opHitProducer = recoOpt->fOpHitLabels[idx];

        event.getByLabel(opHitProducer, opHitHandle);

        if (!opHitHandle.isValid()) continue;
        if (opHitHandle->size() == 0) continue;

        // Start the loop over flashes
        for (const auto& opHit : *opHitHandle) {
          // Make some selections...
          if (opHit.PE() < recoOpt->fFlashMinPE) continue;
          if (opHit.PeakTime() < recoOpt->fFlashTMin) continue;
          if (opHit.PeakTime() > recoOpt->fFlashTMax) continue;

          unsigned int opChannel = opHit.OpChannel();
          const geo::OpDetGeo& opHitGeo = geo->OpDetGeoFromOpChannel(opChannel);
          const geo::Point_t& opHitPos = opHitGeo.GetCenter();
          float xWidth = opHit.Width();
          float zWidth = opHitGeo.HalfW();
          float yWidth = opHitGeo.HalfH();

          Eigen::Vector3f opHitLo(
            opHitPos.X() - xWidth, opHitPos.Y() - yWidth, opHitPos.Z() - zWidth);
          Eigen::Vector3f opHitHi(
            opHitPos.X() + xWidth, opHitPos.Y() + yWidth, opHitPos.Z() + zWidth);

          float peFactor = cst->fRecoQLow[geo::kCollection] +
                           opHitPEScale * std::min(maxTotalPE, float(opHit.PE()));

          int chargeColorIdx = cst->CalQ(geo::kCollection).GetColor(peFactor);

          DrawRectangularBox(view, opHitLo, opHitHi, chargeColorIdx, 2, 1);
        }
      }
    }

    return;
  }

  void OpHit3DDrawer::DrawRectangularBox(evdb::View3D* view,
                                         const Eigen::Vector3f& coordsLo,
                                         const Eigen::Vector3f& coordsHi,
                                         int color,
                                         int width,
                                         int style) const
  {
    TPolyLine3D& top = view->AddPolyLine3D(5, color, width, style);
    top.SetPoint(0, coordsLo[0], coordsHi[1], coordsLo[2]);
    top.SetPoint(1, coordsHi[0], coordsHi[1], coordsLo[2]);
    top.SetPoint(2, coordsHi[0], coordsHi[1], coordsHi[2]);
    top.SetPoint(3, coordsLo[0], coordsHi[1], coordsHi[2]);
    top.SetPoint(4, coordsLo[0], coordsHi[1], coordsLo[2]);

    TPolyLine3D& side = view->AddPolyLine3D(5, color, width, style);
    side.SetPoint(0, coordsHi[0], coordsHi[1], coordsLo[2]);
    side.SetPoint(1, coordsHi[0], coordsLo[1], coordsLo[2]);
    side.SetPoint(2, coordsHi[0], coordsLo[1], coordsHi[2]);
    side.SetPoint(3, coordsHi[0], coordsHi[1], coordsHi[2]);
    side.SetPoint(4, coordsHi[0], coordsHi[1], coordsLo[2]);

    TPolyLine3D& side2 = view->AddPolyLine3D(5, color, width, style);
    side2.SetPoint(0, coordsLo[0], coordsHi[1], coordsLo[2]);
    side2.SetPoint(1, coordsLo[0], coordsLo[1], coordsLo[2]);
    side2.SetPoint(2, coordsLo[0], coordsLo[1], coordsHi[2]);
    side2.SetPoint(3, coordsLo[0], coordsHi[1], coordsHi[2]);
    side2.SetPoint(4, coordsLo[0], coordsHi[1], coordsLo[2]);

    TPolyLine3D& bottom = view->AddPolyLine3D(5, color, width, style);
    bottom.SetPoint(0, coordsLo[0], coordsLo[1], coordsLo[2]);
    bottom.SetPoint(1, coordsHi[0], coordsLo[1], coordsLo[2]);
    bottom.SetPoint(2, coordsHi[0], coordsLo[1], coordsHi[2]);
    bottom.SetPoint(3, coordsLo[0], coordsLo[1], coordsHi[2]);
    bottom.SetPoint(4, coordsLo[0], coordsLo[1], coordsLo[2]);

    return;
  }

  DEFINE_ART_CLASS_TOOL(OpHit3DDrawer)
}<|MERGE_RESOLUTION|>--- conflicted
+++ resolved
@@ -42,15 +42,9 @@
   //----------------------------------------------------------------------
   // Constructor.
   OpHit3DDrawer::OpHit3DDrawer(const fhicl::ParameterSet& pset) { return; }
-<<<<<<< HEAD
 
   OpHit3DDrawer::~OpHit3DDrawer() {}
 
-=======
-
-  OpHit3DDrawer::~OpHit3DDrawer() {}
-
->>>>>>> 4e7ebcbc
   void OpHit3DDrawer::Draw(const art::Event& event, evdb::View3D* view) const
   {
     art::ServiceHandle<evd::RecoDrawingOptions> recoOpt;
