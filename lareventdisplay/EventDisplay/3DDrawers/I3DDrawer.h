--- conflicted
+++ resolved
@@ -12,18 +12,12 @@
 #ifndef I3DDrawer_H
 #define I3DDrawer_H
 
-<<<<<<< HEAD
-#include "art/Framework/Principal/Event.h"
-#include "fhiclcpp/ParameterSet.h"
-#include "nuevdb/EventDisplayBase/View3D.h"
-=======
 namespace evdb {
   class View3D;
 }
 namespace art {
   class Event;
 }
->>>>>>> 4e7ebcbc
 
 namespace evdb_tool {
   class I3DDrawer {
