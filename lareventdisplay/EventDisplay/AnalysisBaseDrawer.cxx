--- conflicted
+++ resolved
@@ -18,28 +18,11 @@
 #include "canvas/Persistency/Common/FindMany.h"
 #include "canvas/Persistency/Common/Ptr.h"
 
-<<<<<<< HEAD
-#include <math.h>
-
-/* unused function
-namespace {
-   // Utility function to make uniform error messages.
-   void writeErrMsg(const char* fcn,
-                    cet::exception const& e)
-   {
-      mf::LogWarning("AnalysisBaseDrawer") << "AnalysisBaseDrawer::" << fcn
-                                           << " failed with message:\n"
-                                           << e;
-   }
-}
-*/
-=======
 #include "TLatex.h"
 #include "TLine.h"
 #include "TPolyMarker.h"
 
 #include <cmath>
->>>>>>> 4e7ebcbc
 
 namespace evd {
 
@@ -48,11 +31,6 @@
 
   //......................................................................
   AnalysisBaseDrawer::~AnalysisBaseDrawer() {}
-<<<<<<< HEAD
-
-  //......................................................................
-  void AnalysisBaseDrawer::DrawDeDx(const art::Event& evt, evdb::View2D* view)
-=======
 
   //......................................................................
   void AnalysisBaseDrawer::DrawDeDx(const art::Event& evt, evdb::View2D* view)
@@ -95,7 +73,6 @@
             if (calos.size() != pids.size()) continue;
             size_t bestplane = 0;
             size_t calopl = 0;
-            //size_t pidpl = 0;
             size_t nmaxhits = 0;
             for (size_t icalo = 0; icalo < calos.size(); ++icalo) {
               if (calos[icalo]->dEdx().size() > nmaxhits) {
@@ -114,13 +91,6 @@
             for (size_t icalo = 0; icalo < calos.size(); ++icalo) {
               if (calos[icalo]->PlaneID().Plane == bestplane) { calopl = icalo; }
             }
-            /*
-                 for (size_t ipid = 0; ipid < pids.size(); ++ipid){
-                   if (pids[ipid]->PlaneID().Plane==bestplane){
-                     pidpl = ipid;
-                   }
-                 }
-                 */
 
             TPolyMarker& pm =
               view->AddPolyMarker(calos[calopl]->dEdx().size(), evd::kColor[color], 8, 0.8);
@@ -137,222 +107,24 @@
             char trackinfo[80];
             char pida[80];
             char proton[80];
-            //char kaon[80];
             char pion[80];
-            //char muon[80];
             sprintf(trackinfo,
                     "Track #%d: K.E. = %.1f MeV , Range = %.1f cm",
                     int(tracklist[trkIter].key()),
                     calos[calopl]->KineticEnergy(),
                     calos[calopl]->Range());
-            /*
-		 sprintf(proton,"Proton Chi2 = %.1f, Kaon Chi2 = %.1f",
-			 pids[pidpl]->Chi2Proton(),
-			 pids[pidpl]->Chi2Kaon());
-//		 sprintf(kaon,"Kaon Chi2 = %.1f",
-//			 pids[pidpl]->Chi2Kaon());
-		 sprintf(pion,"Pion Chi2 = %.1f, Muon Chi2 = %.1f",
-			 pids[pidpl]->Chi2Pion(),
-			 pids[pidpl]->Chi2Muon());
-//		 sprintf(muon,"Muon Chi2 = %.1f",
-//			 pids[pidpl]->Chi2Muon());
-		 sprintf(pida,"Plane %d, PIDA = %.1f, NHits = %d",
-			 calos[calopl]->PlaneID().Plane,
-			 pids[pidpl]->PIDA(),
-                         int(calos[calopl]->dEdx().size()));
-
-         */
             double offset = (ntracks - 1) * 10.0;
             TLatex& track_tex = view->AddLatex(13.0, (46.0) - offset, trackinfo);
             TLatex& pida_tex = view->AddLatex(13.0, (46.0 - 2.5) - offset, pida);
             TLatex& proton_tex = view->AddLatex(13.0, (46.0 - 5.0) - offset, proton);
-            //TLatex& kaon_tex   = view->AddLatex(13.0, (46.0-4.0) - offset,kaon);
             TLatex& pion_tex = view->AddLatex(13.0, (46.0 - 7.5) - offset, pion);
-            //TLatex& muon_tex   = view->AddLatex(13.0, (46.0-8.0) - offset,muon);
             track_tex.SetTextColor(evd::kColor[color]);
             proton_tex.SetTextColor(evd::kColor[color]);
-            //kaon_tex.SetTextColor(evd::kColor[color]);
             pion_tex.SetTextColor(evd::kColor[color]);
-            //muon_tex.SetTextColor(evd::kColor[color]);
             pida_tex.SetTextColor(evd::kColor[color]);
             track_tex.SetTextSize(0.05);
             proton_tex.SetTextSize(0.05);
-            //kaon_tex.SetTextSize(0.05);
             pion_tex.SetTextSize(0.05);
-            //muon_tex.SetTextSize(0.05);
-            pida_tex.SetTextSize(0.05);
-          }
-        }
-      }
-    }
-  }
-
-  //......................................................................
-  void AnalysisBaseDrawer::DrawKineticEnergy(const art::Event& evt, evdb::View2D* view)
->>>>>>> 4e7ebcbc
-  {
-    art::ServiceHandle<evd::RecoDrawingOptions const> recoOpt;
-    art::ServiceHandle<evd::AnalysisDrawingOptions const> anaOpt;
-    art::ServiceHandle<geo::Geometry const> geom;
-<<<<<<< HEAD
-
-    for (size_t imod = 0; imod < recoOpt->fTrackLabels.size(); ++imod) {
-
-=======
-    //add some legend-like labels with appropriate grayscale
-    char proton[80];
-    char kaon[80];
-    char pion[80];
-    char muon[80];
-    sprintf(proton, "proton");
-    sprintf(kaon, "kaon");
-    sprintf(pion, "pion");
-    sprintf(muon, "muon");
-    TLatex& proton_tex = view->AddLatex(2.0, 180.0, proton);
-    TLatex& kaon_tex = view->AddLatex(2.0, 165.0, kaon);
-    TLatex& pion_tex = view->AddLatex(2.0, 150.0, pion);
-    TLatex& muon_tex = view->AddLatex(2.0, 135.0, muon);
-    proton_tex.SetTextColor(kBlack);
-    kaon_tex.SetTextColor(kGray + 2);
-    pion_tex.SetTextColor(kGray + 1);
-    muon_tex.SetTextColor(kGray);
-    proton_tex.SetTextSize(0.075);
-    kaon_tex.SetTextSize(0.075);
-    pion_tex.SetTextSize(0.075);
-    muon_tex.SetTextSize(0.075);
-
-    //now get the actual data
-    for (size_t imod = 0; imod < recoOpt->fTrackLabels.size(); ++imod) {
->>>>>>> 4e7ebcbc
-      //Get Track collection
-      art::InputTag which = recoOpt->fTrackLabels[imod];
-      art::Handle<std::vector<recob::Track>> trackListHandle;
-      evt.getByLabel(which, trackListHandle);
-      std::vector<art::Ptr<recob::Track>> tracklist;
-      art::fill_ptr_vector(tracklist, trackListHandle);
-
-      //Loop over Calorimetry collections
-      for (size_t cmod = 0; cmod < anaOpt->fCalorimetryLabels.size(); ++cmod) {
-        std::string const callabel = anaOpt->fCalorimetryLabels[cmod];
-        //Association between Tracks and Calorimetry
-        art::FindMany<anab::Calorimetry> fmcal(trackListHandle, evt, callabel);
-        if (!fmcal.isValid()) continue;
-<<<<<<< HEAD
-=======
-
->>>>>>> 4e7ebcbc
-        //Loop over PID collections
-        for (size_t pmod = 0; pmod < anaOpt->fParticleIDLabels.size(); ++pmod) {
-          std::string const pidlabel = anaOpt->fParticleIDLabels[pmod];
-          //Association between Tracks and PID
-          art::FindMany<anab::ParticleID> fmpid(trackListHandle, evt, pidlabel);
-          if (!fmpid.isValid()) continue;
-
-          //Loop over Tracks
-<<<<<<< HEAD
-          int ntracks = 0;
-          for (size_t trkIter = 0; trkIter < tracklist.size(); ++trkIter) {
-            if (anaOpt->fTrackID >= 0 and tracklist[trkIter]->ID() != anaOpt->fTrackID) continue;
-            ++ntracks;
-            int color = tracklist[trkIter].key() % evd::kNCOLS;
-            std::vector<const anab::Calorimetry*> calos = fmcal.at(trkIter);
-            std::vector<const anab::ParticleID*> pids = fmpid.at(trkIter);
-            if (!calos.size()) continue;
-            if (calos.size() != pids.size()) continue;
-            size_t bestplane = 0;
-            size_t calopl = 0;
-            size_t pidpl = 0;
-=======
-          for (size_t trkIter = 0; trkIter < tracklist.size(); ++trkIter) {
-            if (anaOpt->fTrackID >= 0 and tracklist[trkIter]->ID() != anaOpt->fTrackID) continue;
-            int color = tracklist[trkIter].key() % evd::kNCOLS;
-
-            std::vector<const anab::Calorimetry*> calos = fmcal.at(trkIter);
-            if (!calos.size()) continue;
-            size_t bestplane = 0;
->>>>>>> 4e7ebcbc
-            size_t nmaxhits = 0;
-            for (size_t icalo = 0; icalo < calos.size(); ++icalo) {
-              if (calos[icalo]->dEdx().size() > nmaxhits) {
-                nmaxhits = calos[icalo]->dEdx().size();
-<<<<<<< HEAD
-                bestplane = calos[icalo]->PlaneID().Plane;
-              }
-            }
-            if (anaOpt->fCaloPlane >= 0 and anaOpt->fCaloPlane < int(geom->Nplanes())) {
-              for (size_t icalo = 0; icalo < calos.size(); ++icalo) {
-                if (int(calos[icalo]->PlaneID().Plane) == anaOpt->fCaloPlane &&
-                    calos[icalo]->dEdx().size())
-                  bestplane = calos[icalo]->PlaneID().Plane;
-              }
-            }
-
-            for (size_t icalo = 0; icalo < calos.size(); ++icalo) {
-              if (calos[icalo]->PlaneID().Plane == bestplane) { calopl = icalo; }
-            }
-            for (size_t ipid = 0; ipid < pids.size(); ++ipid) {
-              if (pids[ipid]->PlaneID().Plane == bestplane) { pidpl = ipid; }
-            }
-
-            TPolyMarker& pm =
-              view->AddPolyMarker(calos[calopl]->dEdx().size(), evd::kColor[color], 8, 0.8);
-            for (size_t h = 0; h < calos[calopl]->dEdx().size(); ++h) {
-              double xvalue = calos[calopl]->ResidualRange().at(h);
-              double yvalue = calos[calopl]->dEdx().at(h);
-              pm.SetPoint(h, xvalue, yvalue);
-
-              double error = yvalue * (0.04231 + 0.0001783 * (yvalue * yvalue));
-              TLine& l = view->AddLine(xvalue, yvalue - error, xvalue, yvalue + error);
-              l.SetLineColor(evd::kColor[color]);
-            }
-
-            char trackinfo[80];
-            char pida[80];
-            char proton[80];
-            //char kaon[80];
-            char pion[80];
-            //char muon[80];
-            sprintf(trackinfo,
-                    "Track #%d: K.E. = %.1f MeV , Range = %.1f cm",
-                    int(tracklist[trkIter].key()),
-                    calos[calopl]->KineticEnergy(),
-                    calos[calopl]->Range());
-            sprintf(proton,
-                    "Proton Chi2 = %.1f, Kaon Chi2 = %.1f",
-                    pids[pidpl]->Chi2Proton(),
-                    pids[pidpl]->Chi2Kaon());
-            //		 sprintf(kaon,"Kaon Chi2 = %.1f",
-            //			 pids[pidpl]->Chi2Kaon());
-            sprintf(pion,
-                    "Pion Chi2 = %.1f, Muon Chi2 = %.1f",
-                    pids[pidpl]->Chi2Pion(),
-                    pids[pidpl]->Chi2Muon());
-            //		 sprintf(muon,"Muon Chi2 = %.1f",
-            //			 pids[pidpl]->Chi2Muon());
-            sprintf(pida,
-                    "Plane %d, PIDA = %.1f, NHits = %d",
-                    calos[calopl]->PlaneID().Plane,
-                    pids[pidpl]->PIDA(),
-                    int(calos[calopl]->dEdx().size()));
-
-            double offset = (ntracks - 1) * 10.0;
-            TLatex& track_tex = view->AddLatex(13.0, (46.0) - offset, trackinfo);
-            TLatex& pida_tex = view->AddLatex(13.0, (46.0 - 2.5) - offset, pida);
-            TLatex& proton_tex = view->AddLatex(13.0, (46.0 - 5.0) - offset, proton);
-            //TLatex& kaon_tex   = view->AddLatex(13.0, (46.0-4.0) - offset,kaon);
-            TLatex& pion_tex = view->AddLatex(13.0, (46.0 - 7.5) - offset, pion);
-            //TLatex& muon_tex   = view->AddLatex(13.0, (46.0-8.0) - offset,muon);
-            track_tex.SetTextColor(evd::kColor[color]);
-            proton_tex.SetTextColor(evd::kColor[color]);
-            //kaon_tex.SetTextColor(evd::kColor[color]);
-            pion_tex.SetTextColor(evd::kColor[color]);
-            //muon_tex.SetTextColor(evd::kColor[color]);
-            pida_tex.SetTextColor(evd::kColor[color]);
-            track_tex.SetTextSize(0.05);
-            proton_tex.SetTextSize(0.05);
-            //kaon_tex.SetTextSize(0.05);
-            pion_tex.SetTextSize(0.05);
-            //muon_tex.SetTextSize(0.05);
             pida_tex.SetTextSize(0.05);
           }
         }
@@ -431,16 +203,6 @@
                 if (int(calos[i]->PlaneID().Plane) == anaOpt->fCaloPlane) bestplane = i;
               }
             }
-=======
-                bestplane = icalo;
-              }
-            }
-            if (anaOpt->fCaloPlane >= 0 and anaOpt->fCaloPlane < int(geom->Nplanes())) {
-              for (size_t i = 0; i < geom->Nplanes(); ++i) {
-                if (int(calos[i]->PlaneID().Plane) == anaOpt->fCaloPlane) bestplane = i;
-              }
-            }
->>>>>>> 4e7ebcbc
 
             double xvalue = calos[bestplane]->Range();
             double yvalue = calos[bestplane]->KineticEnergy();
@@ -452,7 +214,6 @@
             }
           }
         }
-<<<<<<< HEAD
       }
     }
   }
@@ -511,66 +272,6 @@
     mip_tex.SetTextSize(0.02);
     mip2_tex.SetTextSize(0.02);
 
-=======
-      }
-    }
-  }
-
-  //......................................................................
-  void AnalysisBaseDrawer::CalorShower(const art::Event& evt, evdb::View2D* view)
-  {
-    art::ServiceHandle<evd::RecoDrawingOptions const> recoOpt;
-    art::ServiceHandle<evd::AnalysisDrawingOptions const> anaOpt;
-
-    for (size_t imod = 0; imod < recoOpt->fShowerLabels.size(); ++imod) {
-
-      //Get Track collection
-      art::InputTag which = recoOpt->fShowerLabels[imod];
-      art::Handle<std::vector<anab::Calorimetry>> caloListHandle;
-      evt.getByLabel(which, caloListHandle);
-      std::vector<art::Ptr<anab::Calorimetry>> calolist;
-      art::fill_ptr_vector(calolist, caloListHandle);
-
-      //Loop over PID collections
-      for (size_t pmod = 0; pmod < anaOpt->fParticleIDLabels.size(); ++pmod) {
-        std::string const pidlabel = anaOpt->fParticleIDLabels[pmod];
-        //Association between Tracks and PID
-
-        //Loop over Tracks
-        for (size_t shwIter = 0; shwIter < calolist.size(); ++shwIter) {
-          int color = kRed;
-
-          TPolyMarker& pm =
-            view->AddPolyMarker((*calolist.at(shwIter)).dEdx().size(), color, 8, 0.8);
-          for (size_t h = 0; h < (*calolist.at(shwIter)).dEdx().size(); ++h) {
-            pm.SetPoint(h,
-                        (*calolist.at(shwIter)).ResidualRange().at(h),
-                        (*calolist.at(shwIter)).dEdx().at(h));
-          }
-        }
-      }
-    }
-
-    char mip[80];
-    char mip2[80];
-
-    sprintf(mip, "1 MIP");
-    sprintf(mip2, "2 MIP");
-    double offset = 0;
-
-    double MIP = 2.12; // This is one mip in LAr, taken from uboone docdb #414
-    TLine& Line1Mip = view->AddLine(0, MIP, 100, MIP);
-    TLine& Line2Mip = view->AddLine(0, 2 * MIP, 100, 2 * MIP);
-
-    TLatex& mip_tex = view->AddLatex(40.0, (23.0 - 20.0) - offset, mip);
-    TLatex& mip2_tex = view->AddLatex(40.0, (23.0 - 18.0) - offset, mip2);
-
-    mip_tex.SetTextColor(kGray + 3);
-    mip2_tex.SetTextColor(kGray + 2);
-    mip_tex.SetTextSize(0.02);
-    mip2_tex.SetTextSize(0.02);
-
->>>>>>> 4e7ebcbc
     Line1Mip.SetLineStyle(kDashed);
     Line1Mip.SetLineColor(kGray + 3);
     Line2Mip.SetLineStyle(kDashed);
