--- conflicted
+++ resolved
@@ -5,49 +5,6 @@
 
 /// LArSoft includes
 #include "lareventdisplay/EventDisplay/SimulationDrawingOptions.h"
-
 #include "art/Framework/Services/Registry/ServiceDefinitionMacros.h"
 
-<<<<<<< HEAD
-namespace evd {
-
-  //......................................................................
-  SimulationDrawingOptions::SimulationDrawingOptions(fhicl::ParameterSet const& pset)
-    : evdb::Reconfigurable{pset}
-  {
-    this->reconfigure(pset);
-  }
-
-  //......................................................................
-  void SimulationDrawingOptions::reconfigure(fhicl::ParameterSet const& pset)
-  {
-    fShowMCTruthText = pset.get<bool>("ShowMCTruthText", true);
-    try {
-      fShowMCTruthVectors = pset.get<unsigned short>("ShowMCTruthVectors", 0);
-    } // try
-    catch (...) {
-      std::cout
-        << "ShowMCTruthVectors changed to unsigned short. Please update your fcl configuration\n";
-      fShowMCTruthVectors = pset.get<bool>("ShowMCTruthVectors", 0);
-    } // catch
-    fShowMCTruthTrajectories = pset.get<bool>("ShowMCTruthTrajectories", true);
-    fShowSimChannelInfo = pset.get<bool>("ShowSimChannelInfo", true);
-    fShowSimEnergyInfo = pset.get<bool>("ShowSimEnergyInfo", true);
-    fShowSimPhotonInfo = pset.get<bool>("ShowSimPhotonInfo", true);
-    fShowMCTruthColors = pset.get<bool>("ShowMCTruthColors", true);
-    fShowMCTruthFullSize = pset.get<bool>("ShowMCTruthFullSize", true);
-    fShowScintillationLight = pset.get<bool>("ShowScintillationLight", false);
-    fMinEnergyDeposition = pset.get<double>("MinimumEnergyDeposition");
-    fG4ModuleLabel = pset.get<art::InputTag>("G4ModuleLabel");
-    fSimChannelLabel = pset.get<art::InputTag>("SimChannelLabel");
-    fSimEnergyLabel = pset.get<art::InputTag>("SimEnergyLabel");
-    fSimPhotonLabel = pset.get<art::InputTag>("SimPhotonLabel");
-
-    f3DDrawerParams = pset.get<fhicl::ParameterSet>("Draw3DTools");
-  }
-
-}
-
-=======
->>>>>>> 4e7ebcbc
 DEFINE_ART_SERVICE(evd::SimulationDrawingOptions)