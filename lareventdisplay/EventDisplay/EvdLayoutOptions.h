////////////////////////////////////////////////////////////////////////
//
// Display parameters for the raw data
//
// \author brebel@fnal.gov
////////////////////////////////////////////////////////////////////////
#ifndef EVDLAYOUTOPTIONS_H
#define EVDLAYOUTOPTIONS_H
#ifndef __CINT__
#include <string>
#include <vector>

#include "fhiclcpp/ParameterSet.h"
#include "art/Framework/Services/Registry/ActivityRegistry.h"
#include "art/Framework/Services/Registry/ServiceHandle.h"
#include "art/Framework/Services/Registry/ServiceMacros.h"
#include "nutools/EventDisplayBase/Reconfigurable.h"

namespace evd {
<<<<<<< HEAD
  
class EvdLayoutOptions
{
public:
    EvdLayoutOptions(fhicl::ParameterSet const& pset, art::ActivityRegistry& reg);
=======
  class EvdLayoutOptions : public evdb::Reconfigurable
  {
  public:
    explicit EvdLayoutOptions(fhicl::ParameterSet const& pset, art::ActivityRegistry& reg);
>>>>>>> a099df36
    ~EvdLayoutOptions();

    void reconfigure(fhicl::ParameterSet const& pset) override;
    
    const fhicl::ParameterSet& fParameterSet;
    
    int      fShowSideBar;		           ///< 1 to show, 0 don't show
    int    	 fAutoZoomInterest;            ///< Set the automatic zoom to the interest region		  
    int    	 fPrintTotalCharge;            ///< Print out the total charge in an event
    int    	 fShowEndPointSection;         ///< Show section corresponding to EndPoint finding
    int    	 fShowEndPointMarkers;         ///< Draw EndPoint Markers if clicked.
    int 	 fShowClusterSection; 	       ///< Show section to make clusters
    int		 fMakeClusters;		           ///< Draw two lines to make clusters if clicked
    int		 fMakeSeeds;		           ///< Draw two lines to make clusters if clicked
    int 	 fChangeWire; 		           ///< 1 to click mouse and change wire, 0 don't
    int      fEnableMCTruthCheckBox;       ///< 1 to have the check box appear, 0 otherwise
    
    bool     fThreeWindow;                 ///< true to draw rectangular box representing 3 windows
    bool     fDrawGrid;                    ///< true to draw backing grid
    bool     fDrawAxes;                    ///< true to draw coordinate axes
    bool     fDrawBadChannels;             ///< true to draw bad channels
};

}//namespace
#endif // __CINT__
DECLARE_ART_SERVICE(evd::EvdLayoutOptions, LEGACY)
#endif
<|MERGE_RESOLUTION|>--- conflicted
+++ resolved
@@ -17,41 +17,25 @@
 #include "nutools/EventDisplayBase/Reconfigurable.h"
 
 namespace evd {
-<<<<<<< HEAD
-  
-class EvdLayoutOptions
-{
-public:
-    EvdLayoutOptions(fhicl::ParameterSet const& pset, art::ActivityRegistry& reg);
-=======
   class EvdLayoutOptions : public evdb::Reconfigurable
   {
   public:
     explicit EvdLayoutOptions(fhicl::ParameterSet const& pset, art::ActivityRegistry& reg);
->>>>>>> a099df36
     ~EvdLayoutOptions();
 
     void reconfigure(fhicl::ParameterSet const& pset) override;
     
-    const fhicl::ParameterSet& fParameterSet;
-    
-    int      fShowSideBar;		           ///< 1 to show, 0 don't show
+    int          fShowSideBar;		       ///< 1 to show, 0 don't show
     int    	 fAutoZoomInterest;            ///< Set the automatic zoom to the interest region		  
     int    	 fPrintTotalCharge;            ///< Print out the total charge in an event
     int    	 fShowEndPointSection;         ///< Show section corresponding to EndPoint finding
     int    	 fShowEndPointMarkers;         ///< Draw EndPoint Markers if clicked.
     int 	 fShowClusterSection; 	       ///< Show section to make clusters
-    int		 fMakeClusters;		           ///< Draw two lines to make clusters if clicked
-    int		 fMakeSeeds;		           ///< Draw two lines to make clusters if clicked
-    int 	 fChangeWire; 		           ///< 1 to click mouse and change wire, 0 don't
-    int      fEnableMCTruthCheckBox;       ///< 1 to have the check box appear, 0 otherwise
-    
-    bool     fThreeWindow;                 ///< true to draw rectangular box representing 3 windows
-    bool     fDrawGrid;                    ///< true to draw backing grid
-    bool     fDrawAxes;                    ///< true to draw coordinate axes
-    bool     fDrawBadChannels;             ///< true to draw bad channels
-};
-
+    int		 fMakeClusters;		       ///< Draw two lines to make clusters if clicked
+    int		 fMakeSeeds;		       ///< Draw two lines to make clusters if clicked
+    int 	 fChangeWire; 		       ///< 1 to click mouse and change wire, 0 don't
+    int          fEnableMCTruthCheckBox;       ///< 1 to have the check box appear, 0 otherwise
+  };
 }//namespace
 #endif // __CINT__
 DECLARE_ART_SERVICE(evd::EvdLayoutOptions, LEGACY)
