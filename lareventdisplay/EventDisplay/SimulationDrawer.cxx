--- conflicted
+++ resolved
@@ -36,12 +36,8 @@
 #include "lardata/DetectorInfoServices/DetectorClocksService.h"
 #include "larsim/MCCheater/BackTrackerService.h"
 #include "larsim/MCCheater/ParticleInventoryService.h"
-
-<<<<<<< HEAD
-=======
 #include "larevt/SpaceChargeServices/SpaceChargeService.h"
 
->>>>>>> 559b7749
 #include "art/Framework/Services/Registry/ServiceHandle.h"
 #include "art/Framework/Principal/View.h"
 #include "art/Framework/Principal/Event.h"
@@ -213,13 +209,6 @@
                                         unsigned int      plane)
 {
     if( evt.isRealData() ) return;
-<<<<<<< HEAD
-  
-    art::ServiceHandle<evd::SimulationDrawingOptions> drawopt;
-    // If the option is turned off, there's nothing to do
-    if (!drawopt->fShowMCTruthVectors) return;
-  
-=======
     
     const spacecharge::SpaceCharge* sce = lar::providerFrom<spacecharge::SpaceChargeService>();
 
@@ -230,7 +219,6 @@
       return;
     }
 
->>>>>>> 559b7749
     detinfo::DetectorProperties const* detprop = lar::providerFrom<detinfo::DetectorPropertiesService>();
   
     art::ServiceHandle<geo::Geometry>          geo;
@@ -238,53 +226,7 @@
     // get the x position of the plane in question
     double xyz1[3]  = {0.};
     double xyz2[3] = {0.};
-<<<<<<< HEAD
-  
-    // Unpack and draw the MC vectors
-    std::vector<const simb::MCTruth*> mctruth;
-    this->GetMCTruth(evt, mctruth);
-    
-    for (size_t i = 0; i < mctruth.size(); ++i)
-    {
-        if (mctruth[i]->Origin() == simb::kCosmicRay) continue;
-        for (int j = 0; j < mctruth[i]->NParticles(); ++j)
-        {
-            const simb::MCParticle& p = mctruth[i]->GetParticle(j);
-        
-            // Skip all but incoming and out-going particles
-            if (!(p.StatusCode()==0 || p.StatusCode()==1)) continue;
-        
-            double r  = p.P()*10.0;           // Scale length so 10 cm = 1 GeV/c
-        
-            if (r < 0.1) continue;            // Skip very short particles
-            if (p.StatusCode() == 0) r = -r;  // Flip for incoming particles
-        
-            xyz[0]  = p.Vx();
-            xyz[1]  = p.Vy();
-            xyz[2]  = p.Vz();
-            xyz2[0] = xyz[0] + r * p.Px()/p.P();
-            xyz2[1] = xyz[1] + r * p.Py()/p.P();
-            xyz2[2] = xyz[2] + r * p.Pz()/p.P();
-        
-            double w1 = geo->WireCoordinate(xyz[1], xyz[2], (int)plane, rawopt->fTPC, rawopt->fCryostat);
-            double w2 = geo->WireCoordinate(xyz2[1], xyz2[2], (int)plane, rawopt->fTPC, rawopt->fCryostat);
-        
-            double time = detprop->ConvertXToTicks(xyz[0]+p.T()*detprop->DriftVelocity()*1e-3, (int)plane, rawopt->fTPC, rawopt->fCryostat);
-            double time2 = detprop->ConvertXToTicks(xyz2[0]+p.T()*detprop->DriftVelocity()*1e-3, (int)plane, rawopt->fTPC, rawopt->fCryostat);
-    
-            if(rawopt->fAxisOrientation < 1){
-                TLine& l = view->AddLine(w1, time, w2, time2);
-                evd::Style::FromPDG(l, p.PdgCode());
-            }
-            else{
-                TLine& l = view->AddLine(time, w1, time2, w2);
-                evd::Style::FromPDG(l, p.PdgCode());
-            }
-        } // loop on j particles in list
-    } // loop on truths
-
-}
-=======
+
     // shift the truth by a fixed amount so it doesn't overlay the reco
     double xShift = -2;
     
@@ -400,8 +342,7 @@
     first = false;
     
   } // MCTruthVectors2D
->>>>>>> 559b7749
-
+  
   //......................................................................
   //this method draws the true particle trajectories in 3D
 void SimulationDrawer::MCTruth3D(const art::Event& evt,
@@ -412,8 +353,6 @@
     art::ServiceHandle<evd::SimulationDrawingOptions> drawopt;
     // If the option is turned off, there's nothing to do
     if (!drawopt->fShowMCTruthTrajectories) return;
-<<<<<<< HEAD
-=======
     
     // learn whether we want to draw the scintillation light too;
     // in fact, we don't care whether it's scintillation or not,
@@ -422,7 +361,6 @@
     
     // Space charge service...
   //  const spacecharge::SpaceCharge* sce = lar::providerFrom<spacecharge::SpaceChargeService>();
->>>>>>> 559b7749
 
     //  geo::GeometryCore const* geom = lar::providerFrom<geo::Geometry>();
     detinfo::DetectorProperties const* theDetector = lar::providerFrom<detinfo::DetectorPropertiesService>();
