--- conflicted
+++ resolved
@@ -2,12 +2,7 @@
 
 art_make(
   TOOL_LIBRARIES
-<<<<<<< HEAD
-    ${ART_FRAMEWORK_SERVICES_REGISTRY}
-    ${ART_FRAMEWORK_PRINCIPAL}
-=======
     art::Framework_Services_Registry
->>>>>>> ac6b266a
     ROOT::Core
     ROOT::Physics
     canvas::canvas
