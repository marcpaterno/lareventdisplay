--- conflicted
+++ resolved
@@ -26,33 +26,20 @@
     ~SimulationDrawingOptions();
     
     void reconfigure(fhicl::ParameterSet const& pset) ;
-<<<<<<< HEAD
   
     bool                fShowMCTruthText;
-    bool                fShowMCTruthVectors;
+    unsigned short      fShowMCTruthVectors;
     bool                fShowMCTruthTrajectories;
     bool                fShowMCTruthColors;
     bool                fShowMCTruthFullSize;
+    bool                fShowScintillationLight = false; ///< Whether to draw low energy light (default: no).
     double              fMinEnergyDeposition;
-    art::InputTag       fG4ModuleLabel;           ///< module label producing sim::SimChannel objects
+    art::InputTag       fG4ModuleLabel;                  ///< module label producing sim::SimChannel objects
     art::InputTag       fSimEnergyLabel;
     
-    fhicl::ParameterSet f3DDrawerParams;          ///< FHICL paramegers for the 3D drawers
+    fhicl::ParameterSet f3DDrawerParams;                  ///< FHICL paramegers for the 3D drawers
 };
     
-=======
-
-    bool        fShowMCTruthText;
-    unsigned short fShowMCTruthVectors; // 0 = none, 1 = MCTruth, 2 = MCParticles
-    bool        fShowMCTruthTrajectories;
-    bool        fShowMCTruthColors;
-    bool        fShowMCTruthFullSize;
-    bool        fShowScintillationLight = false; ///< Whether to draw low energy light (default: no).
-    double      fMinEnergyDeposition;
-    std::string fG4ModuleLabel;           ///< module label producing sim::SimChannel objects
-
-  };
->>>>>>> 559b7749
 }//namespace
 #endif // __CINT__
 DECLARE_ART_SERVICE(evd::SimulationDrawingOptions, LEGACY)
