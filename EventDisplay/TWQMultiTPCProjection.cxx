--- conflicted
+++ resolved
@@ -39,13 +39,8 @@
 #include "RecoBase/Seed.h"
 #include "Geometry/Geometry.h"
 #include "Geometry/PlaneGeo.h"
-<<<<<<< HEAD
-#include "Utilities/IDetectorPropertiesService.h"
-#include "Utilities/ILArPropertiesService.h"
-=======
 #include "Utilities/DetectorPropertiesService.h"
 #include "Utilities/LArPropertiesService.h"
->>>>>>> e2d5e364
 #include "art/Framework/Principal/Event.h"
 #include "art/Framework/Services/Registry/ServiceHandle.h"
 
@@ -595,13 +590,8 @@
       double y,z;
 
       art::ServiceHandle<geo::Geometry> geom;
-<<<<<<< HEAD
-      const dataprov::IDetectorProperties* detp = lar::providerFrom<util::IDetectorPropertiesService>();
-      const dataprov::ILArProperties* larp = lar::providerFrom<util::ILArPropertiesService>();
-=======
       const dataprov::DetectorProperties* detp = lar::providerFrom<util::DetectorPropertiesService>();
       const dataprov::LArProperties* larp = lar::providerFrom<util::LArPropertiesService>();
->>>>>>> e2d5e364
       art::ServiceHandle<evd::RawDrawingOptions> rawOpt;
       double ftimetick = detp->SamplingRate()/1000.;
       double larv = detp->DriftVelocity(detp->Efield(), larp->Temperature());
@@ -732,13 +722,8 @@
       double z = 0.;
 
       art::ServiceHandle<geo::Geometry> geom;
-<<<<<<< HEAD
-      const dataprov::IDetectorProperties* detp = lar::providerFrom<util::IDetectorPropertiesService>();
-      const dataprov::ILArProperties* larp = lar::providerFrom<util::ILArPropertiesService>();
-=======
       const dataprov::DetectorProperties* detp = lar::providerFrom<util::DetectorPropertiesService>();
       const dataprov::LArProperties* larp = lar::providerFrom<util::LArPropertiesService>();
->>>>>>> e2d5e364
       art::ServiceHandle<evd::RawDrawingOptions> rawOpt;
       double ftimetick = detp->SamplingRate()/1000.;
       double larv = detp->DriftVelocity(detp->Efield(), larp->Temperature());
@@ -792,11 +777,7 @@
 	
 	unsigned int wplane = 0;
 	unsigned int wirevertex = 0;
-<<<<<<< HEAD
-	const dataprov::ILArProperties* larp = lar::providerFrom<util::ILArPropertiesService>();
-=======
 	const dataprov::LArProperties* larp = lar::providerFrom<util::LArPropertiesService>();
->>>>>>> e2d5e364
 	art::ServiceHandle<evd::EvdLayoutOptions> evdlayoutopt;
 	
 	for(size_t xx = 0; xx < fPlanes.size(); ++xx){
