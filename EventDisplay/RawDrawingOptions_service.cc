--- conflicted
+++ resolved
@@ -41,13 +41,10 @@
     fCryostat                   = pset.get< unsigned int>("Cryostat",             0    );
     fMinChannelStatus           = pset.get< unsigned int>("MinChannelStatus",     0    );
     fMaxChannelStatus           = pset.get< unsigned int>("MaxChannelStatus",     lariov::IChannelStatusProvider::InvalidStatus - 1);
-<<<<<<< HEAD
+    fUncompressWithPed          = pset.get< bool >("UncompressWithPed",false);
     fRoIthresholds              = pset.get< std::vector<float> >("RoIthresholds", std::vector<float>());
     
     if (fRoIthresholds.empty()) fRoIthresholds.push_back((float) fMinSignal);
-=======
-    fUncompressWithPed          = pset.get< bool >("UncompressWithPed",false);
->>>>>>> ef739552
   }
 }
 
