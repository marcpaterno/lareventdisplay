////////////////////////////////////////////////////////////////////////
/// \file RawDrawingOption_plugin.cc
///
/// \version $Id: RecoDrawingOptions_plugin.cc,v 1.1 2010/11/11 18:11:22 p-novaart Exp $
/// \author  brebel@fnal.gov

// Framework includes

/// LArSoft includes
#include "EventDisplay/RawDrawingOptions.h"
#include "CalibrationDBI/IOVData/ChannelStatus.h"

#include <iostream>

namespace evd {

  //......................................................................
  RawDrawingOptions::RawDrawingOptions(fhicl::ParameterSet const& pset, 
                                       art::ActivityRegistry& /* reg */) 
  {
    this->reconfigure(pset);
  }
  
  //......................................................................
  RawDrawingOptions::~RawDrawingOptions() 
  {
  }

  //......................................................................
  void RawDrawingOptions::reconfigure(fhicl::ParameterSet const& pset)
  {
    fDrawRawDataOrCalibWires    = pset.get< int         >("DrawRawDataOrCalibWires"    );
    fScaleDigitsByCharge     	= pset.get< int         >("ScaleDigitsByCharge"        );
    fTicksPerPoint              = pset.get< int         >("TicksPerPoint"              );
    fMinSignal                  = pset.get< double      >("MinimumSignal"              );
    fStartTick                  = pset.get< double      >("StartTick",            0    );
    fTicks                      = pset.get< double      >("TotalTicks",           2048 );
    fAxisOrientation         	= pset.get< int         >("AxisOrientation",      0    );
    fRawDataLabel               = pset.get< std::string >("RawDataLabel",         "daq");
    fTPC                        = pset.get< unsigned int>("TPC",                  0    );
    fCryostat                   = pset.get< unsigned int>("Cryostat",             0    );
<<<<<<< HEAD
    fMinChannelStatus           = pset.get< unsigned int>("MinChannelStatus",     lariov::kDISCONNECTED);
=======
    fMinChannelStatus           = pset.get< unsigned int>("MinChannelStatus",     0    );
    fMaxChannelStatus           = pset.get< unsigned int>("MaxChannelStatus",     lariov::IChannelStatusProvider::InvalidStatus - 1);
>>>>>>> d8e87151
    
  }
}

namespace evd {

  DEFINE_ART_SERVICE(RawDrawingOptions)

} // namespace evd
////////////////////////////////////////////////////////////////////////<|MERGE_RESOLUTION|>--- conflicted
+++ resolved
@@ -39,12 +39,8 @@
     fRawDataLabel               = pset.get< std::string >("RawDataLabel",         "daq");
     fTPC                        = pset.get< unsigned int>("TPC",                  0    );
     fCryostat                   = pset.get< unsigned int>("Cryostat",             0    );
-<<<<<<< HEAD
-    fMinChannelStatus           = pset.get< unsigned int>("MinChannelStatus",     lariov::kDISCONNECTED);
-=======
     fMinChannelStatus           = pset.get< unsigned int>("MinChannelStatus",     0    );
     fMaxChannelStatus           = pset.get< unsigned int>("MaxChannelStatus",     lariov::IChannelStatusProvider::InvalidStatus - 1);
->>>>>>> d8e87151
     
   }
 }
