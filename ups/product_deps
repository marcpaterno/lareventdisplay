# The parent line must be the first non-comment line in the file
# This line defines the product name and version
<<<<<<< HEAD
parent	lareventdisplay	v06_15_09
=======
parent	lareventdisplay	v06_63_00_rc0
>>>>>>> dccc0710
defaultqual	e14
#
fcldir		product_dir	job
#
product         version
<<<<<<< HEAD
larreco		v06_52_00
=======
larreco		v06_63_00_rc0
>>>>>>> dccc0710

cetbuildtools	v6_01_01	-	only_for_build
end_product_list

  
# e14  - with gcc 4.9.3 and -std=c++14
qualifier	larreco	 	notes
e14:debug	e14:debug
e14:opt		e14:opt
e14:prof	e14:prof
end_qualifier_list

# Preserve tabs and formatting in emacs and vi / vim:

### Local Variables:
### tab-width: 8
### End:<|MERGE_RESOLUTION|>--- conflicted
+++ resolved
@@ -1,20 +1,12 @@
 # The parent line must be the first non-comment line in the file
 # This line defines the product name and version
-<<<<<<< HEAD
-parent	lareventdisplay	v06_15_09
-=======
 parent	lareventdisplay	v06_63_00_rc0
->>>>>>> dccc0710
 defaultqual	e14
 #
 fcldir		product_dir	job
 #
 product         version
-<<<<<<< HEAD
-larreco		v06_52_00
-=======
 larreco		v06_63_00_rc0
->>>>>>> dccc0710
 
 cetbuildtools	v6_01_01	-	only_for_build
 end_product_list
