--- conflicted
+++ resolved
@@ -1,20 +1,12 @@
 # The parent line must be the first non-comment line in the file
 # This line defines the product name and version
-<<<<<<< HEAD
-parent	lareventdisplay	v03_04_02
-=======
 parent	lareventdisplay	v04_00_00
->>>>>>> 46f95821
 defaultqual	e6
 #
 fcldir		product_dir	job
 #
 product         version
-<<<<<<< HEAD
-larsim		v03_07_00
-=======
 larsim		v04_00_00
->>>>>>> 46f95821
 gcc		v4_9_1
 
 cetbuildtools	v4_05_00	-	only_for_build
