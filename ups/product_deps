--- conflicted
+++ resolved
@@ -1,20 +1,12 @@
 # The parent line must be the first non-comment line in the file
 # This line defines the product name and version
-<<<<<<< HEAD
 parent	lareventdisplay	v06_18_04
-=======
-parent	lareventdisplay	v06_72_00_rc0
->>>>>>> b8e3028f
 defaultqual	e15
 #
 fcldir		product_dir	job
 #
 product         version
-<<<<<<< HEAD
 larreco		v06_57_00
-=======
-larreco		v06_72_00_rc0
->>>>>>> b8e3028f
 
 cetbuildtools	v7_02_01	-	only_for_build
 end_product_list
