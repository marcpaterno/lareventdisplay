--- conflicted
+++ resolved
@@ -1,20 +1,12 @@
 # The parent line must be the first non-comment line in the file
 # This line defines the product name and version
-<<<<<<< HEAD
-parent	lareventdisplay	v07_02_01
-=======
 parent	lareventdisplay	v08_00_00_rc2
->>>>>>> 83eecb46
 defaultqual	e17
 #
 fcldir		product_dir	job
 #
 product         version
-<<<<<<< HEAD
-larreco		v07_10_01
-=======
 larreco		v08_00_00_rc2
->>>>>>> 83eecb46
 
 cetbuildtools	v7_04_00	-	only_for_build
 end_product_list
