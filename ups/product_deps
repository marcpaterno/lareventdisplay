--- conflicted
+++ resolved
@@ -1,26 +1,18 @@
 # The parent line must be the first non-comment line in the file
 # This line defines the product name and version
-<<<<<<< HEAD
 parent	lareventdisplay	v09_00_00_rc1
-=======
-parent	lareventdisplay	v08_12_25
->>>>>>> a4430887
 defaultqual	e19
 #
 fcldir		product_dir	job
 #
 product         version
-<<<<<<< HEAD
 larreco         v09_00_00_rc1
-=======
-larreco         v08_32_10
->>>>>>> a4430887
 nuevdb          v1_02_06
 cetbuildtools   v7_15_01	-	only_for_build
 end_product_list
 
 
-qualifier	larreco	 	nuevdb
+qualifier	larreco         nuevdb
 e19:py2:debug	e19:py2:debug	e19:py2:debug
 e19:py2:prof	e19:py2:prof	e19:py2:prof
 e19:debug	e19:debug	e19:debug
